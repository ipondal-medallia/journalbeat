--- conflicted
+++ resolved
@@ -87,7 +87,6 @@
 		return err
 	}
 
-<<<<<<< HEAD
 	// add specific patterns to monitor if any
 	for _, pattern := range jb.config.MatchPatterns {
 		err = jb.journal.AddMatch(pattern)
@@ -97,15 +96,16 @@
 
 		if err != nil {
 			return fmt.Errorf("Filtering pattern %s failed: %v", pattern, err)
-    }
-  }
+		}
+	}
 
 	// add kernel logs
 	if err = jb.addKernel(); err != nil {
-=======
+		return err
+	}
+
 	// add syslog identifiers to monitor if any
 	if err = jb.addSyslogIdentifiers(); err != nil {
->>>>>>> f088f0de
 		return err
 	}
 
