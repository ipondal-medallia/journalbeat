// Copyright 2017 Marcus Heese
//
// Licensed under the Apache License, Version 2.0 (the "License");
// you may not use this file except in compliance with the License.
// You may obtain a copy of the License at
//
//     http://www.apache.org/licenses/LICENSE-2.0
//
// Unless required by applicable law or agreed to in writing, software
// distributed under the License is distributed on an "AS IS" BASIS,
// WITHOUT WARRANTIES OR CONDITIONS OF ANY KIND, either express or implied.
// See the License for the specific language governing permissions and
// limitations under the License.

package beater

import (
	"fmt"
	"io/ioutil"
	"time"

	"github.com/coreos/go-systemd/sdjournal"
	"github.com/elastic/beats/libbeat/beat"
	"github.com/elastic/beats/libbeat/common"
	"github.com/elastic/beats/libbeat/logp"
	"github.com/elastic/beats/libbeat/publisher"
	"github.com/medallia/journalbeat/config"
	"github.com/medallia/journalbeat/journal"
)

type LogBuffer struct {
<<<<<<< HEAD
	time     int64
	logEvent *common.MapStr
	logType  string
}

//These are the fields for the container logs.
const (
	containerTagField       string = "CONTAINER_TAG"
	containerIdField        string = "CONTAINER_ID"
	containerTimestampField string = "_SOURCE_REALTIME_TIMESTAMP"

	//These are the fields for the host process logs.
	tagField       string = "SYSLOG_IDENTIFIER"
	processField   string = "_PID"
	timestampField string = "@timestamp"

	//Common fields for both container and host process logs.
	hostNameField string = "_HOST_NAME"
	messageField  string = "MESSAGE"

	channelSize int = 1000
)

type LogBuffer struct {
	time     time.Time
	logEvent common.MapStr
	logType  string
=======
	time int64
	logEvent *common.MapStr
	logType string
}

//These are the fields for the container logs.
const containerTagField string = "CONTAINER_TAG"
const containerIdField string = "CONTAINER_ID"
const containerTimestampField string = "_SOURCE_REALTIME_TIMESTAMP"

//These are the fields for the host process logs.
const tagField string = "SYSLOG_IDENTIFIER"
const processField string = "_PID"
const timestampField string = "@timestamp"

//Common fields for both container and host process logs.
const hostNameField string = "_HOST_NAME"
const messageField string = "MESSAGE"

type LogBuffer struct {
	time time.Time
	logEvent common.MapStr
	logType string
>>>>>>> 91d85a0a
}

//These are the fields for the container logs.
const containerTagField string = "CONTAINER_TAG"
const containerIdField string = "CONTAINER_ID"
const containerTimestampField string = "_SOURCE_REALTIME_TIMESTAMP"

//These are the fields for the host process logs.
const tagField string = "SYSLOG_IDENTIFIER"
const processField string = "_PID"
const timestampField string = "@timestamp"

//Common fields for both container and host process logs.
const hostNameField string = "_HOST_NAME"
const messageField string = "MESSAGE"

// Journalbeat is the main Journalbeat struct
type Journalbeat struct {
	done   chan struct{}
	config config.Config
	client publisher.Client

	journal *sdjournal.Journal

	cursorChan chan string

	journalTypeOutstandingLogBuffer map[string]*LogBuffer
<<<<<<< HEAD
	incomingLogMessages             chan common.MapStr
=======
	incomingLogMessages chan common.MapStr
>>>>>>> 91d85a0a
}

func (jb *Journalbeat) initJournal() error {
	var err error

	seekToHelper := func(position string, err error) error {
		if err == nil {
			logp.Info("Seek to %s successful", position)
		} else {
			logp.Warn("Could not seek to %s: %v", position, err)
		}
		return err
	}

	// connect to the Systemd Journal
	if jb.journal, err = sdjournal.NewJournal(); err != nil {
		return err
	}

	// add specific units to monitor if any
	for _, unit := range jb.config.Units {
		if err = jb.journal.AddMatch(sdjournal.SD_JOURNAL_FIELD_SYSTEMD_UNIT + "=" + unit); err != nil {
			return fmt.Errorf("Filtering unit %s failed: %v", unit, err)
		}
	}

	// seek position
	position := jb.config.SeekPosition
	// try seekToCursor first, if that is requested
	if position == config.SeekPositionCursor {
		if cursor, err := ioutil.ReadFile(jb.config.CursorStateFile); err != nil {
			logp.Warn("Could not seek to cursor: reading cursor state file failed: %v", err)
		} else {
			// try to seek to cursor and if successful return
			if err = seekToHelper(config.SeekPositionCursor, jb.journal.SeekCursor(string(cursor))); err == nil {
				return nil
			}
		}

		if jb.config.CursorSeekFallback == config.SeekPositionDefault {
			return err
		}

		position = jb.config.CursorSeekFallback
	}

	switch position {
	case config.SeekPositionHead:
		err = seekToHelper(config.SeekPositionHead, jb.journal.SeekHead())
	case config.SeekPositionTail:
		err = seekToHelper(config.SeekPositionTail, jb.journal.SeekTail())
	}

	if err != nil {
		return fmt.Errorf("Seeking to a good position in journal failed: %v", err)
	}

	return nil
}

// WriteCursorLoop runs the loop which flushes the current cursor position to a file
func (jb *Journalbeat) writeCursorLoop() {
	var cursor string
	saveCursorState := func(cursor string) {
		if cursor != "" {
			if err := ioutil.WriteFile(jb.config.CursorStateFile, []byte(cursor), 0644); err != nil {
				logp.Err("Could not write to cursor state file: %v", err)
			}
		}
	}

	// save cursor for the last time when stop signal caught
	// Saving the cursor through defer guarantees that the jb.cursorChan has been fully consumed
	// and we are writing the cursor of the last message published.
	defer func() { saveCursorState(cursor) }()

	tick := time.Tick(jb.config.CursorFlushPeriod)

	for cursor = range jb.cursorChan {
		select {
		case <-tick:
			saveCursorState(cursor)
		default:
		}
	}
}

// New creates beater
func New(b *beat.Beat, cfg *common.Config) (beat.Beater, error) {
	config := config.DefaultConfig
	var err error
	if err = cfg.Unpack(&config); err != nil {
		return nil, fmt.Errorf("Error reading config file: %v", err)
	}

	jb := &Journalbeat{
<<<<<<< HEAD
		done:                            make(chan struct{}),
		config:                          config,
		cursorChan:                      make(chan string),
		incomingLogMessages:             make(chan common.MapStr, channelSize),
		journalTypeOutstandingLogBuffer: make(map[string]*LogBuffer),
=======
		done:       make(chan struct{}),
		config:     config,
		cursorChan: make(chan string),
 		incomingLogMessages: make(chan common.MapStr, 1000),
		journalTypeOutstandingLogBuffer: make(map[string]*LogBuffer), 
>>>>>>> 91d85a0a
	}

	if err = jb.initJournal(); err != nil {
		logp.Err("Failed to connect to the Systemd Journal: %v", err)
		return nil, err
	}

	return jb, nil
}

<<<<<<< HEAD
=======
//TODO optimize this later but for now walkthru all the different types.
	func (jb *Journalbeat) logProcessor() {
	tickChan := time.NewTicker(time.Second * 30).C
	for {
		select {
			case <- tickChan:
				//here we need to walk thru all the map entries and flush out the ones
				//which have been sitting there for some time.
				jb.flushStaleLogMessages()

			case channelEvent := <- jb.incomingLogMessages:
				jb.flushOrBufferLogs(channelEvent)
		}
	}
}

>>>>>>> 91d85a0a
func (jb *Journalbeat) flushStaleLogMessages() {
	for logType, logBuffer := range jb.journalTypeOutstandingLogBuffer {
		if time.Now().Sub(logBuffer.time).Seconds() >= 30 {
			//this message has been sitting in our buffer for more than 30 seconds time to flush it.
			jb.client.PublishEvent(logBuffer.logEvent, publisher.Guaranteed)
			delete(jb.journalTypeOutstandingLogBuffer, logType)
			jb.cursorChan <- logBuffer.logEvent["cursor"]
		}
	}
}

func (jb *Journalbeat) flushOrBufferLogs(event *common.MapStr) {
	//check if it starts with space or tab
	newLogMessage := event["message"]
	logType := event["logBufferingType"]
	arrChars := []byte(newLogMessage)
	if arrChars[0] == ' ' || arrChars[0] == '\t' {
		//this is a continuation of previous line
		if _, found := jb.journalTypeOutstandingLogBuffer[logType]; found {
			jb.journalTypeOutstandingLogBuffer[logType].logEvent["message"] += newLogMessage
		} else {
			jb.journalTypeOutstandingLogBuffer[logType] = LogBuffer{
<<<<<<< HEAD
				time:     time.Now(),
				logType:  event["logBufferingType"],
				logEvent: event,
			}
=======
									time: time.Now(),
									logType: event["logBufferingType"],
									logEvent: event,
									}
>>>>>>> 91d85a0a
		}
		jb.journalTypeOutstandingLogBuffer[logType].time = time.Now()
	} else {
		oldLogBuffer, found := jb.journalTypeOutstandingLogBuffer[logType]
		jb.journalTypeOutstandingLogBuffer[logType] = LogBuffer{
<<<<<<< HEAD
			time:     time.Now(),
			logType:  event["logBufferingType"],
			logEvent: event,
		}
=======
									time: time.Now(),
									logType: event["logBufferingType"],
									logEvent: event,
								}
>>>>>>> 91d85a0a
		if found {
			//flush the older logs to async.
			jb.client.PublishEvent(oldLogBuffer.logEvent, publisher.Guaranteed)
		}
	}
}

//TODO optimize this later but for now walkthru all the different types. Use priority queue/multiple threads if needed.
<<<<<<< HEAD
func (jb *Journalbeat) logProcessor() {
	logp.Info("Started the thread which consumes log messages and publishes it")
	tickChan := time.NewTicker(jb.config.FlushLogInterval)
	for {
		select {
		case <-tickChan.C:
			//here we need to walk thru all the map entries and flush out the ones
			//which have been sitting there for some time.
			jb.flushStaleLogMessages()

		case channelEvent := <-jb.incomingLogMessages:
			jb.flushOrBufferLogs(channelEvent)
=======
	func (jb *Journalbeat) logProcessor() {
	logp.Info("Started the thread which consumes log messages and publishes it")
	tickChan := time.NewTicker(jb.config.FlushLogInterval).C
	for {
		select {
			case <- tickChan:
				//here we need to walk thru all the map entries and flush out the ones
				//which have been sitting there for some time.
				jb.flushStaleLogMessages()

			case channelEvent := <- jb.incomingLogMessages:
				jb.flushOrBufferLogs(channelEvent)
		}
	}
}

func (jb *Journalbeat) flushStaleLogMessages() {
	for logType, logBuffer := range jb.journalTypeOutstandingLogBuffer {
		if time.Now().Sub(logBuffer.time).Seconds() >= 30 {
			//this message has been sitting in our buffer for more than 30 seconds time to flush it.
			jb.client.PublishEvent(logBuffer.logEvent, publisher.Guaranteed)
			delete(jb.journalTypeOutstandingLogBuffer, logType)
			jb.cursorChan <- logBuffer.logEvent["cursor"].(string)
		}
	}
}

func (jb *Journalbeat) flushOrBufferLogs(event common.MapStr) {
	//check if it starts with space or tab
	newLogMessage := event["message"].(string)
	logType := event["logBufferingType"].(string)
	arrChars := []byte(newLogMessage)
	if arrChars[0] == ' ' || arrChars[0] == '\t' {
		//this is a continuation of previous line
		if oldLog, found := jb.journalTypeOutstandingLogBuffer[logType]; found {
			jb.journalTypeOutstandingLogBuffer[logType].logEvent["message"] =
				oldLog.logEvent["message"].(string) + "\n" + newLogMessage
		} else {
			jb.journalTypeOutstandingLogBuffer[logType] = &LogBuffer{
									time: time.Now(),
									logType: event["logBufferingType"].(string),
									logEvent: event,
									}
		}
		jb.journalTypeOutstandingLogBuffer[logType].time = time.Now()
	} else {
		oldLogBuffer, found := jb.journalTypeOutstandingLogBuffer[logType]
		jb.journalTypeOutstandingLogBuffer[logType] = &LogBuffer{
									time: time.Now(),
									logType: event["logBufferingType"].(string),
									logEvent: event,
								}
		if found {
			//flush the older logs to async.
			jb.client.PublishEvent(oldLogBuffer.logEvent, publisher.Guaranteed)
>>>>>>> 91d85a0a
		}
	}
}

// Run is the main event loop: read from journald and pass it to Publish
func (jb *Journalbeat) Run(b *beat.Beat) error {
	logp.Info("Journalbeat is running!")
	defer func() {
		close(jb.cursorChan)
		jb.client.Close()
		jb.journal.Close()
	}()

	if jb.config.WriteCursorState {
		go jb.writeCursorLoop()
	}

<<<<<<< HEAD
	go jb.logProcessor()
=======
        go jb.logProcessor()
>>>>>>> 91d85a0a

	jb.client = b.Publisher.Connect()

	commonFields := []string{hostNameField, messageField}

	for rawEvent := range journal.Follow(jb.journal, jb.done) {
		event := common.MapStr{}
		if _, ok := rawEvent.Fields[containerIdField]; ok {
<<<<<<< HEAD
			selectedFields := append(commonFields, []string{containerTimestampField, containerTagField, containerIdField})
=======
			selectedFields := []string{containerTimestampField, containerTagField, containerIdField, hostNameField, messageField}
>>>>>>> 91d85a0a
			event = MapStrFromJournalEntry(
				rawEvent,
				jb.config.CleanFieldNames,
				jb.config.ConvertToNumbers,
				jb.config.MoveMetadataLocation,
				selectedFields)
			event["type"] = "container"
			event["@timestamp"] = rawEvent.Fields[containerTimestampField]
<<<<<<< HEAD
			event["logBufferingType"] = rawEvent.Fields[containerIdField]
		} else {
			selectedFields := append(commonFields, []string{tagField, processField, timestampField})
=======
			event["logBufferingType"] = rawEvent.Fields[containerTagField]
		} else {
			selectedFields := []string{tagField, processField, timestampField, hostNameField, messageField}
>>>>>>> 91d85a0a
			event = MapStrFromJournalEntry(
				rawEvent,
				jb.config.CleanFieldNames,
				jb.config.ConvertToNumbers,
				jb.config.MoveMetadataLocation,
				selectedFields)
			event["type"] = rawEvent.Fields[tagField]
<<<<<<< HEAD
			event["logBufferingType"] = rawEvent.Fields[processField]
=======
			event["logBufferingType"] = rawEvent.Fields[tagField]
>>>>>>> 91d85a0a
		}

		event["input_type"] = jb.config.DefaultType
		event["cursor"] = rawEvent.Cursor

		jb.incomingLogMessages <- event
	}
	return nil
}

// Stop stops Journalbeat execution
func (jb *Journalbeat) Stop() {
	logp.Info("Stopping Journalbeat")
	close(jb.done)
}<|MERGE_RESOLUTION|>--- conflicted
+++ resolved
@@ -29,7 +29,6 @@
 )
 
 type LogBuffer struct {
-<<<<<<< HEAD
 	time     int64
 	logEvent *common.MapStr
 	logType  string
@@ -53,51 +52,6 @@
 	channelSize int = 1000
 )
 
-type LogBuffer struct {
-	time     time.Time
-	logEvent common.MapStr
-	logType  string
-=======
-	time int64
-	logEvent *common.MapStr
-	logType string
-}
-
-//These are the fields for the container logs.
-const containerTagField string = "CONTAINER_TAG"
-const containerIdField string = "CONTAINER_ID"
-const containerTimestampField string = "_SOURCE_REALTIME_TIMESTAMP"
-
-//These are the fields for the host process logs.
-const tagField string = "SYSLOG_IDENTIFIER"
-const processField string = "_PID"
-const timestampField string = "@timestamp"
-
-//Common fields for both container and host process logs.
-const hostNameField string = "_HOST_NAME"
-const messageField string = "MESSAGE"
-
-type LogBuffer struct {
-	time time.Time
-	logEvent common.MapStr
-	logType string
->>>>>>> 91d85a0a
-}
-
-//These are the fields for the container logs.
-const containerTagField string = "CONTAINER_TAG"
-const containerIdField string = "CONTAINER_ID"
-const containerTimestampField string = "_SOURCE_REALTIME_TIMESTAMP"
-
-//These are the fields for the host process logs.
-const tagField string = "SYSLOG_IDENTIFIER"
-const processField string = "_PID"
-const timestampField string = "@timestamp"
-
-//Common fields for both container and host process logs.
-const hostNameField string = "_HOST_NAME"
-const messageField string = "MESSAGE"
-
 // Journalbeat is the main Journalbeat struct
 type Journalbeat struct {
 	done   chan struct{}
@@ -109,11 +63,7 @@
 	cursorChan chan string
 
 	journalTypeOutstandingLogBuffer map[string]*LogBuffer
-<<<<<<< HEAD
 	incomingLogMessages             chan common.MapStr
-=======
-	incomingLogMessages chan common.MapStr
->>>>>>> 91d85a0a
 }
 
 func (jb *Journalbeat) initJournal() error {
@@ -210,19 +160,11 @@
 	}
 
 	jb := &Journalbeat{
-<<<<<<< HEAD
 		done:                            make(chan struct{}),
 		config:                          config,
 		cursorChan:                      make(chan string),
-		incomingLogMessages:             make(chan common.MapStr, channelSize),
+		incomingLogMessages:             make(chan common.MapStr, 1000),
 		journalTypeOutstandingLogBuffer: make(map[string]*LogBuffer),
-=======
-		done:       make(chan struct{}),
-		config:     config,
-		cursorChan: make(chan string),
- 		incomingLogMessages: make(chan common.MapStr, 1000),
-		journalTypeOutstandingLogBuffer: make(map[string]*LogBuffer), 
->>>>>>> 91d85a0a
 	}
 
 	if err = jb.initJournal(); err != nil {
@@ -233,25 +175,6 @@
 	return jb, nil
 }
 
-<<<<<<< HEAD
-=======
-//TODO optimize this later but for now walkthru all the different types.
-	func (jb *Journalbeat) logProcessor() {
-	tickChan := time.NewTicker(time.Second * 30).C
-	for {
-		select {
-			case <- tickChan:
-				//here we need to walk thru all the map entries and flush out the ones
-				//which have been sitting there for some time.
-				jb.flushStaleLogMessages()
-
-			case channelEvent := <- jb.incomingLogMessages:
-				jb.flushOrBufferLogs(channelEvent)
-		}
-	}
-}
-
->>>>>>> 91d85a0a
 func (jb *Journalbeat) flushStaleLogMessages() {
 	for logType, logBuffer := range jb.journalTypeOutstandingLogBuffer {
 		if time.Now().Sub(logBuffer.time).Seconds() >= 30 {
@@ -274,33 +197,19 @@
 			jb.journalTypeOutstandingLogBuffer[logType].logEvent["message"] += newLogMessage
 		} else {
 			jb.journalTypeOutstandingLogBuffer[logType] = LogBuffer{
-<<<<<<< HEAD
 				time:     time.Now(),
 				logType:  event["logBufferingType"],
 				logEvent: event,
 			}
-=======
-									time: time.Now(),
-									logType: event["logBufferingType"],
-									logEvent: event,
-									}
->>>>>>> 91d85a0a
 		}
 		jb.journalTypeOutstandingLogBuffer[logType].time = time.Now()
 	} else {
 		oldLogBuffer, found := jb.journalTypeOutstandingLogBuffer[logType]
 		jb.journalTypeOutstandingLogBuffer[logType] = LogBuffer{
-<<<<<<< HEAD
 			time:     time.Now(),
 			logType:  event["logBufferingType"],
 			logEvent: event,
 		}
-=======
-									time: time.Now(),
-									logType: event["logBufferingType"],
-									logEvent: event,
-								}
->>>>>>> 91d85a0a
 		if found {
 			//flush the older logs to async.
 			jb.client.PublishEvent(oldLogBuffer.logEvent, publisher.Guaranteed)
@@ -309,7 +218,6 @@
 }
 
 //TODO optimize this later but for now walkthru all the different types. Use priority queue/multiple threads if needed.
-<<<<<<< HEAD
 func (jb *Journalbeat) logProcessor() {
 	logp.Info("Started the thread which consumes log messages and publishes it")
 	tickChan := time.NewTicker(jb.config.FlushLogInterval)
@@ -322,63 +230,6 @@
 
 		case channelEvent := <-jb.incomingLogMessages:
 			jb.flushOrBufferLogs(channelEvent)
-=======
-	func (jb *Journalbeat) logProcessor() {
-	logp.Info("Started the thread which consumes log messages and publishes it")
-	tickChan := time.NewTicker(jb.config.FlushLogInterval).C
-	for {
-		select {
-			case <- tickChan:
-				//here we need to walk thru all the map entries and flush out the ones
-				//which have been sitting there for some time.
-				jb.flushStaleLogMessages()
-
-			case channelEvent := <- jb.incomingLogMessages:
-				jb.flushOrBufferLogs(channelEvent)
-		}
-	}
-}
-
-func (jb *Journalbeat) flushStaleLogMessages() {
-	for logType, logBuffer := range jb.journalTypeOutstandingLogBuffer {
-		if time.Now().Sub(logBuffer.time).Seconds() >= 30 {
-			//this message has been sitting in our buffer for more than 30 seconds time to flush it.
-			jb.client.PublishEvent(logBuffer.logEvent, publisher.Guaranteed)
-			delete(jb.journalTypeOutstandingLogBuffer, logType)
-			jb.cursorChan <- logBuffer.logEvent["cursor"].(string)
-		}
-	}
-}
-
-func (jb *Journalbeat) flushOrBufferLogs(event common.MapStr) {
-	//check if it starts with space or tab
-	newLogMessage := event["message"].(string)
-	logType := event["logBufferingType"].(string)
-	arrChars := []byte(newLogMessage)
-	if arrChars[0] == ' ' || arrChars[0] == '\t' {
-		//this is a continuation of previous line
-		if oldLog, found := jb.journalTypeOutstandingLogBuffer[logType]; found {
-			jb.journalTypeOutstandingLogBuffer[logType].logEvent["message"] =
-				oldLog.logEvent["message"].(string) + "\n" + newLogMessage
-		} else {
-			jb.journalTypeOutstandingLogBuffer[logType] = &LogBuffer{
-									time: time.Now(),
-									logType: event["logBufferingType"].(string),
-									logEvent: event,
-									}
-		}
-		jb.journalTypeOutstandingLogBuffer[logType].time = time.Now()
-	} else {
-		oldLogBuffer, found := jb.journalTypeOutstandingLogBuffer[logType]
-		jb.journalTypeOutstandingLogBuffer[logType] = &LogBuffer{
-									time: time.Now(),
-									logType: event["logBufferingType"].(string),
-									logEvent: event,
-								}
-		if found {
-			//flush the older logs to async.
-			jb.client.PublishEvent(oldLogBuffer.logEvent, publisher.Guaranteed)
->>>>>>> 91d85a0a
 		}
 	}
 }
@@ -396,11 +247,7 @@
 		go jb.writeCursorLoop()
 	}
 
-<<<<<<< HEAD
 	go jb.logProcessor()
-=======
-        go jb.logProcessor()
->>>>>>> 91d85a0a
 
 	jb.client = b.Publisher.Connect()
 
@@ -409,11 +256,7 @@
 	for rawEvent := range journal.Follow(jb.journal, jb.done) {
 		event := common.MapStr{}
 		if _, ok := rawEvent.Fields[containerIdField]; ok {
-<<<<<<< HEAD
 			selectedFields := append(commonFields, []string{containerTimestampField, containerTagField, containerIdField})
-=======
-			selectedFields := []string{containerTimestampField, containerTagField, containerIdField, hostNameField, messageField}
->>>>>>> 91d85a0a
 			event = MapStrFromJournalEntry(
 				rawEvent,
 				jb.config.CleanFieldNames,
@@ -422,15 +265,9 @@
 				selectedFields)
 			event["type"] = "container"
 			event["@timestamp"] = rawEvent.Fields[containerTimestampField]
-<<<<<<< HEAD
 			event["logBufferingType"] = rawEvent.Fields[containerIdField]
 		} else {
 			selectedFields := append(commonFields, []string{tagField, processField, timestampField})
-=======
-			event["logBufferingType"] = rawEvent.Fields[containerTagField]
-		} else {
-			selectedFields := []string{tagField, processField, timestampField, hostNameField, messageField}
->>>>>>> 91d85a0a
 			event = MapStrFromJournalEntry(
 				rawEvent,
 				jb.config.CleanFieldNames,
@@ -438,11 +275,7 @@
 				jb.config.MoveMetadataLocation,
 				selectedFields)
 			event["type"] = rawEvent.Fields[tagField]
-<<<<<<< HEAD
 			event["logBufferingType"] = rawEvent.Fields[processField]
-=======
-			event["logBufferingType"] = rawEvent.Fields[tagField]
->>>>>>> 91d85a0a
 		}
 
 		event["input_type"] = jb.config.DefaultType
